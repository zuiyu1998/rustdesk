--- conflicted
+++ resolved
@@ -301,11 +301,6 @@
         ("Are you sure you want to restart", "Sei sicuro di voler riavviare?"),
         ("Restarting Remote Device", "Il dispositivo remoto si sta riavviando"),
         ("remote_restarting_tip", "Riavviare il dispositivo remoto"),
-<<<<<<< HEAD
-        ("Legacy mode", ""),
-        ("Map mode", ""),
-        ("Translate mode", ""),
-=======
         ("Exit Fullscreen", "Esci dalla modalità schermo intero"),
         ("Fullscreen", "A schermo intero"),
         ("Mobile Actions", "Azioni mobili"),
@@ -323,6 +318,8 @@
         ("Insecure Connection", "Connessione insicura"),
         ("Scale original", "Scala originale"),
         ("Scale adaptive", "Scala adattiva"),
->>>>>>> 730f0ed0
+        ("Legacy mode", ""),
+        ("Map mode", ""),
+        ("Translate mode", ""),
     ].iter().cloned().collect();
 }