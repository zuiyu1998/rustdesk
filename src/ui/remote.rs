--- conflicted
+++ resolved
@@ -276,10 +276,6 @@
                     KeyRelease(k) => (k, 0),
                     _ => return,
                 };
-<<<<<<< HEAD
-                log::debug!("{:?}", key);a
-=======
->>>>>>> e558373b
                 let alt = get_key_state(enigo::Key::Alt);
                 #[cfg(windows)]
                 let ctrl = {
