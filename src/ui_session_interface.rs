use crate::input::{MOUSE_BUTTON_LEFT, MOUSE_TYPE_DOWN, MOUSE_TYPE_UP, MOUSE_TYPE_WHEEL};
use async_trait::async_trait;
use bytes::Bytes;
use rdev::{Event, EventType::*, KeyCode};
#[cfg(not(any(target_os = "android", target_os = "ios")))]
use std::sync::atomic::{AtomicBool, Ordering};
use std::{
    collections::HashMap,
    ops::{Deref, DerefMut},
    str::FromStr,
    sync::{Arc, Mutex, RwLock},
    time::SystemTime,
};
use uuid::Uuid;

#[cfg(not(feature = "flutter"))]
use hbb_common::fs;
use hbb_common::{
    allow_err,
    config::{Config, LocalConfig, PeerConfig},
    get_version_number, log,
    message_proto::*,
    rendezvous_proto::ConnType,
    tokio::{
        self,
        sync::mpsc,
        time::{Duration as TokioDuration, Instant},
    },
    Stream,
};

use crate::client::io_loop::Remote;
use crate::client::{
    check_if_retry, handle_hash, handle_login_error, handle_login_from_ui, handle_test_delay,
    input_os_password, load_config, send_mouse, send_pointer_device_event,
    start_video_audio_threads, FileManager, Key, LoginConfigHandler, QualityStatus, KEY_MAP,
};
#[cfg(not(any(target_os = "android", target_os = "ios")))]
use crate::common::GrabState;
use crate::keyboard;
use crate::{client::Data, client::Interface};

#[cfg(not(any(target_os = "android", target_os = "ios")))]
pub static IS_IN: AtomicBool = AtomicBool::new(false);

const CHANGE_RESOLUTION_VALID_TIMEOUT_SECS: u64 = 15;

#[derive(Clone, Default)]
pub struct Session<T: InvokeUiSession> {
    pub id: String, // peer id
    pub password: String,
    pub args: Vec<String>,
    pub lc: Arc<RwLock<LoginConfigHandler>>,
    pub sender: Arc<RwLock<Option<mpsc::UnboundedSender<Data>>>>,
    pub thread: Arc<Mutex<Option<std::thread::JoinHandle<()>>>>,
    pub ui_handler: T,
    pub server_keyboard_enabled: Arc<RwLock<bool>>,
    pub server_file_transfer_enabled: Arc<RwLock<bool>>,
    pub server_clipboard_enabled: Arc<RwLock<bool>>,
    pub last_change_display: Arc<Mutex<ChangeDisplayRecord>>,
    pub connection_round_state: Arc<Mutex<ConnectionRoundState>>,
}

#[derive(Clone)]
pub struct SessionPermissionConfig {
    pub lc: Arc<RwLock<LoginConfigHandler>>,
    pub server_keyboard_enabled: Arc<RwLock<bool>>,
    pub server_file_transfer_enabled: Arc<RwLock<bool>>,
    pub server_clipboard_enabled: Arc<RwLock<bool>>,
}

pub struct ChangeDisplayRecord {
    time: Instant,
    display: i32,
    width: i32,
    height: i32,
}

enum ConnectionState {
    Connecting,
    Connected,
    Disconnected,
}

/// ConnectionRoundState is used to control the reconnecting logic.
pub struct ConnectionRoundState {
    round: u32,
    state: ConnectionState,
}

impl ConnectionRoundState {
    pub fn new_round(&mut self) -> u32 {
        self.round += 1;
        self.state = ConnectionState::Connecting;
        self.round
    }

    pub fn set_connected(&mut self) {
        self.state = ConnectionState::Connected;
    }

    pub fn is_round_gt(&self, round: u32) -> bool {
        if round == u32::MAX && self.round == 0 {
            true
        } else {
            round < self.round
        }
    }

    pub fn set_disconnected(&mut self, round: u32) -> bool {
        if self.is_round_gt(round) {
            false
        } else {
            self.state = ConnectionState::Disconnected;
            true
        }
    }
}

impl Default for ConnectionRoundState {
    fn default() -> Self {
        Self {
            round: 0,
            state: ConnectionState::Connecting,
        }
    }
}

impl Default for ChangeDisplayRecord {
    fn default() -> Self {
        Self {
            time: Instant::now()
                - TokioDuration::from_secs(CHANGE_RESOLUTION_VALID_TIMEOUT_SECS + 1),
            display: 0,
            width: 0,
            height: 0,
        }
    }
}

impl ChangeDisplayRecord {
    fn new(display: i32, width: i32, height: i32) -> Self {
        Self {
            time: Instant::now(),
            display,
            width,
            height,
        }
    }

    pub fn is_the_same_record(&self, display: i32, width: i32, height: i32) -> bool {
        self.time.elapsed().as_secs() < CHANGE_RESOLUTION_VALID_TIMEOUT_SECS
            && self.display == display
            && self.width == width
            && self.height == height
    }
}

#[cfg(not(any(target_os = "android", target_os = "ios")))]
impl SessionPermissionConfig {
    pub fn is_text_clipboard_required(&self) -> bool {
        *self.server_clipboard_enabled.read().unwrap()
            && *self.server_keyboard_enabled.read().unwrap()
            && !self.lc.read().unwrap().disable_clipboard.v
    }
}

impl<T: InvokeUiSession> Session<T> {
    #[cfg(not(any(target_os = "android", target_os = "ios")))]
    pub fn get_permission_config(&self) -> SessionPermissionConfig {
        SessionPermissionConfig {
            lc: self.lc.clone(),
            server_keyboard_enabled: self.server_keyboard_enabled.clone(),
            server_file_transfer_enabled: self.server_file_transfer_enabled.clone(),
            server_clipboard_enabled: self.server_clipboard_enabled.clone(),
        }
    }

    pub fn is_file_transfer(&self) -> bool {
        self.lc
            .read()
            .unwrap()
            .conn_type
            .eq(&ConnType::FILE_TRANSFER)
    }

    pub fn is_port_forward(&self) -> bool {
        let conn_type = self.lc.read().unwrap().conn_type;
        conn_type == ConnType::PORT_FORWARD || conn_type == ConnType::RDP
    }

    #[cfg(not(any(target_os = "android", target_os = "ios")))]
    pub fn is_rdp(&self) -> bool {
        self.lc.read().unwrap().conn_type.eq(&ConnType::RDP)
    }

    pub fn get_view_style(&self) -> String {
        self.lc.read().unwrap().view_style.clone()
    }

    pub fn get_scroll_style(&self) -> String {
        self.lc.read().unwrap().scroll_style.clone()
    }

    pub fn get_image_quality(&self) -> String {
        self.lc.read().unwrap().image_quality.clone()
    }

    pub fn get_custom_image_quality(&self) -> Vec<i32> {
        self.lc.read().unwrap().custom_image_quality.clone()
    }

    pub fn get_peer_version(&self) -> i64 {
        self.lc.read().unwrap().version.clone()
    }

    pub fn get_keyboard_mode(&self) -> String {
        let mode = self.lc.read().unwrap().keyboard_mode.clone();
        if ["map", "translate", "legacy"].contains(&(&mode as &str)) {
            mode
        } else {
            if self.get_peer_version() > hbb_common::get_version_number("1.2.0") {
                "map"
            } else {
                "legacy"
            }
            .to_string()
        }
    }

    pub fn save_keyboard_mode(&self, value: String) {
        self.lc.write().unwrap().save_keyboard_mode(value);
    }

    pub fn get_reverse_mouse_wheel(&self) -> String {
        self.lc.read().unwrap().reverse_mouse_wheel.clone()
    }

    pub fn get_displays_as_individual_windows(&self) -> String {
        self.lc
            .read()
            .unwrap()
            .displays_as_individual_windows
            .clone()
    }

    pub fn get_use_all_my_displays_for_the_remote_session(&self) -> String {
        self.lc
            .read()
            .unwrap()
            .use_all_my_displays_for_the_remote_session
            .clone()
    }

    pub fn save_reverse_mouse_wheel(&self, value: String) {
        self.lc.write().unwrap().save_reverse_mouse_wheel(value);
    }

    pub fn save_displays_as_individual_windows(&self, value: String) {
        self.lc
            .write()
            .unwrap()
            .save_displays_as_individual_windows(value);
    }

    pub fn save_use_all_my_displays_for_the_remote_session(&self, value: String) {
        self.lc
            .write()
            .unwrap()
            .save_use_all_my_displays_for_the_remote_session(value);
    }

    pub fn save_view_style(&self, value: String) {
        self.lc.write().unwrap().save_view_style(value);
    }

    pub fn save_scroll_style(&self, value: String) {
        self.lc.write().unwrap().save_scroll_style(value);
    }

    pub fn save_flutter_option(&self, k: String, v: String) {
        self.lc.write().unwrap().save_ui_flutter(k, v);
    }

    pub fn get_flutter_option(&self, k: String) -> String {
        self.lc.read().unwrap().get_ui_flutter(&k)
    }

    pub fn toggle_option(&self, name: String) {
        let msg = self.lc.write().unwrap().toggle_option(name.clone());
        #[cfg(not(feature = "flutter"))]
        if name == "enable-file-transfer" {
            self.send(Data::ToggleClipboardFile);
        }
        if let Some(msg) = msg {
            self.send(Data::Message(msg));
        }
    }

    pub fn get_toggle_option(&self, name: String) -> bool {
        self.lc.read().unwrap().get_toggle_option(&name)
    }

    #[cfg(not(feature = "flutter"))]
    pub fn is_privacy_mode_supported(&self) -> bool {
        self.lc.read().unwrap().is_privacy_mode_supported()
    }

    #[cfg(not(any(target_os = "android", target_os = "ios")))]
    pub fn is_text_clipboard_required(&self) -> bool {
        *self.server_clipboard_enabled.read().unwrap()
            && *self.server_keyboard_enabled.read().unwrap()
            && !self.lc.read().unwrap().disable_clipboard.v
    }

    #[cfg(feature = "flutter")]
    pub fn refresh_video(&self, display: i32) {
        if crate::common::is_support_multi_ui_session_num(self.lc.read().unwrap().version) {
            self.send(Data::Message(LoginConfigHandler::refresh_display(
                display as _,
            )));
        } else {
            self.send(Data::Message(LoginConfigHandler::refresh()));
        }
    }

    pub fn toggle_virtual_display(&self, index: i32, on: bool) {
        let mut misc = Misc::new();
        misc.set_toggle_virtual_display(ToggleVirtualDisplay {
            display: index,
            on,
            ..Default::default()
        });
        let mut msg_out = Message::new();
        msg_out.set_misc(misc);
        self.send(Data::Message(msg_out));
    }

    #[cfg(not(feature = "flutter"))]
    pub fn refresh_video(&self, _display: i32) {
        self.send(Data::Message(LoginConfigHandler::refresh()));
    }

    pub fn record_screen(&self, start: bool, display: i32, w: i32, h: i32) {
        self.send(Data::RecordScreen(
            start,
            display as usize,
            w,
            h,
            self.id.clone(),
        ));
    }

    pub fn record_status(&self, status: bool) {
        let mut misc = Misc::new();
        misc.set_client_record_status(status);
        let mut msg = Message::new();
        msg.set_misc(misc);
        self.send(Data::Message(msg));
    }

    pub fn save_custom_image_quality(&self, custom_image_quality: i32) {
        let msg = self
            .lc
            .write()
            .unwrap()
            .save_custom_image_quality(custom_image_quality);
        self.send(Data::Message(msg));
    }

    pub fn save_image_quality(&self, value: String) {
        let msg = self.lc.write().unwrap().save_image_quality(value);
        if let Some(msg) = msg {
            self.send(Data::Message(msg));
        }
    }

    pub fn set_custom_fps(&self, custom_fps: i32) {
        let msg = self.lc.write().unwrap().set_custom_fps(custom_fps);
        self.send(Data::Message(msg));
    }

    pub fn get_remember(&self) -> bool {
        self.lc.read().unwrap().remember
    }

    #[cfg(not(feature = "flutter"))]
    pub fn set_write_override(
        &mut self,
        job_id: i32,
        file_num: i32,
        is_override: bool,
        remember: bool,
        is_upload: bool,
    ) -> bool {
        self.send(Data::SetConfirmOverrideFile((
            job_id,
            file_num,
            is_override,
            remember,
            is_upload,
        )));
        true
    }

    pub fn alternative_codecs(&self) -> (bool, bool, bool, bool) {
        let decoder = scrap::codec::Decoder::supported_decodings(None);
        let mut vp8 = decoder.ability_vp8 > 0;
        let mut av1 = decoder.ability_av1 > 0;
        let mut h264 = decoder.ability_h264 > 0;
        let mut h265 = decoder.ability_h265 > 0;
        let enc = &self.lc.read().unwrap().supported_encoding;
        vp8 = vp8 && enc.vp8;
        av1 = av1 && enc.av1;
        h264 = h264 && enc.h264;
        h265 = h265 && enc.h265;
        (vp8, av1, h264, h265)
    }

    pub fn change_prefer_codec(&self) {
        let msg = self.lc.write().unwrap().change_prefer_codec();
        self.send(Data::Message(msg));
    }

    pub fn restart_remote_device(&self) {
        let mut lc = self.lc.write().unwrap();
        lc.restarting_remote_device = true;
        let msg = lc.restart_remote_device();
        self.send(Data::Message(msg));
    }

    #[cfg(all(feature = "flutter", feature = "plugin_framework"))]
    #[cfg(not(any(target_os = "android", target_os = "ios")))]
    pub fn send_plugin_request(&self, request: PluginRequest) {
        let mut misc = Misc::new();
        misc.set_plugin_request(request);
        let mut msg_out = Message::new();
        msg_out.set_misc(misc);
        self.send(Data::Message(msg_out));
    }

    pub fn get_audit_server(&self, typ: String) -> String {
        if LocalConfig::get_option("access_token").is_empty() {
            return "".to_owned();
        }
        crate::get_audit_server(
            Config::get_option("api-server"),
            Config::get_option("custom-rendezvous-server"),
            typ,
        )
    }

    pub fn send_note(&self, note: String) {
        let url = self.get_audit_server("conn".to_string());
        let id = self.id.clone();
        let session_id = self.lc.read().unwrap().session_id;
        std::thread::spawn(move || {
            send_note(url, id, session_id, note);
        });
    }

    #[cfg(not(feature = "flutter"))]
    #[cfg(not(any(target_os = "android", target_os = "ios")))]
    pub fn is_xfce(&self) -> bool {
        #[cfg(not(any(target_os = "ios")))]
        return crate::platform::is_xfce();
        #[cfg(any(target_os = "ios"))]
        false
    }

    pub fn remove_port_forward(&self, port: i32) {
        let mut config = self.load_config();
        config.port_forwards = config
            .port_forwards
            .drain(..)
            .filter(|x| x.0 != port)
            .collect();
        self.save_config(config);
        self.send(Data::RemovePortForward(port));
    }

    pub fn add_port_forward(&self, port: i32, remote_host: String, remote_port: i32) {
        let mut config = self.load_config();
        if config
            .port_forwards
            .iter()
            .filter(|x| x.0 == port)
            .next()
            .is_some()
        {
            return;
        }
        let pf = (port, remote_host, remote_port);
        config.port_forwards.push(pf.clone());
        self.save_config(config);
        self.send(Data::AddPortForward(pf));
    }

    #[cfg(not(feature = "flutter"))]
    pub fn get_id(&self) -> String {
        self.id.clone()
    }

    pub fn get_option(&self, k: String) -> String {
        if k.eq("remote_dir") {
            return self.lc.read().unwrap().get_remote_dir();
        }
        self.lc.read().unwrap().get_option(&k)
    }

    pub fn set_option(&self, k: String, mut v: String) {
        let mut lc = self.lc.write().unwrap();
        if k.eq("remote_dir") {
            v = lc.get_all_remote_dir(v);
        }
        lc.set_option(k, v);
    }

    #[inline]
    pub fn load_config(&self) -> PeerConfig {
        load_config(&self.id)
    }

    #[inline]
    pub(super) fn save_config(&self, config: PeerConfig) {
        self.lc.write().unwrap().save_config(config);
    }

    pub fn is_restarting_remote_device(&self) -> bool {
        self.lc.read().unwrap().restarting_remote_device
    }

    #[inline]
    pub fn peer_platform(&self) -> String {
        self.lc.read().unwrap().info.platform.clone()
    }

    pub fn get_platform(&self, is_remote: bool) -> String {
        if is_remote {
            self.peer_platform()
        } else {
            whoami::platform().to_string()
        }
    }

    pub fn get_path_sep(&self, is_remote: bool) -> &'static str {
        let p = self.get_platform(is_remote);
        if &p == crate::PLATFORM_WINDOWS {
            return "\\";
        } else {
            return "/";
        }
    }

    pub fn input_os_password(&self, pass: String, activate: bool) {
        input_os_password(pass, activate, self.clone());
    }

    #[cfg(not(feature = "flutter"))]
    pub fn get_chatbox(&self) -> String {
        #[cfg(feature = "inline")]
        return crate::ui::inline::get_chatbox();
        #[cfg(not(feature = "inline"))]
        return "".to_owned();
    }

    pub fn swab_modifier_key(&self, msg: &mut KeyEvent) {
        let allow_swap_key = self.get_toggle_option("allow_swap_key".to_string());
        if allow_swap_key {
            if let Some(key_event::Union::ControlKey(ck)) = msg.union {
                let ck = ck.enum_value_or_default();
                let ck = match ck {
                    ControlKey::Control => ControlKey::Meta,
                    ControlKey::Meta => ControlKey::Control,
                    ControlKey::RControl => ControlKey::Meta,
                    ControlKey::RWin => ControlKey::Control,
                    _ => ck,
                };
                msg.set_control_key(ck);
            }
            msg.modifiers = msg
                .modifiers
                .iter()
                .map(|ck| {
                    let ck = ck.enum_value_or_default();
                    let ck = match ck {
                        ControlKey::Control => ControlKey::Meta,
                        ControlKey::Meta => ControlKey::Control,
                        ControlKey::RControl => ControlKey::Meta,
                        ControlKey::RWin => ControlKey::Control,
                        _ => ck,
                    };
                    hbb_common::protobuf::EnumOrUnknown::new(ck)
                })
                .collect();

            let code = msg.chr();
            if code != 0 {
                let mut peer = self.peer_platform().to_lowercase();
                peer.retain(|c| !c.is_whitespace());

                let key = match peer.as_str() {
                    "windows" => {
                        let key = rdev::win_key_from_scancode(code);
                        let key = match key {
                            rdev::Key::ControlLeft => rdev::Key::MetaLeft,
                            rdev::Key::MetaLeft => rdev::Key::ControlLeft,
                            rdev::Key::ControlRight => rdev::Key::MetaLeft,
                            rdev::Key::MetaRight => rdev::Key::ControlLeft,
                            _ => key,
                        };
                        rdev::win_scancode_from_key(key).unwrap_or_default()
                    }
                    "macos" => {
                        let key = rdev::macos_key_from_code(code as _);
                        let key = match key {
                            rdev::Key::ControlLeft => rdev::Key::MetaLeft,
                            rdev::Key::MetaLeft => rdev::Key::ControlLeft,
                            rdev::Key::ControlRight => rdev::Key::MetaLeft,
                            rdev::Key::MetaRight => rdev::Key::ControlLeft,
                            _ => key,
                        };
                        rdev::macos_keycode_from_key(key).unwrap_or_default() as _
                    }
                    _ => {
                        let key = rdev::linux_key_from_code(code);
                        let key = match key {
                            rdev::Key::ControlLeft => rdev::Key::MetaLeft,
                            rdev::Key::MetaLeft => rdev::Key::ControlLeft,
                            rdev::Key::ControlRight => rdev::Key::MetaLeft,
                            rdev::Key::MetaRight => rdev::Key::ControlLeft,
                            _ => key,
                        };
                        rdev::linux_keycode_from_key(key).unwrap_or_default()
                    }
                };
                msg.set_chr(key);
            }
        }
    }

    pub fn send_key_event(&self, evt: &KeyEvent) {
        // mode: legacy(0), map(1), translate(2), auto(3)

        let mut msg = evt.clone();
        self.swab_modifier_key(&mut msg);
        let mut msg_out = Message::new();
        msg_out.set_key_event(msg);
        self.send(Data::Message(msg_out));
    }

    pub fn send_chat(&self, text: String) {
        let mut misc = Misc::new();
        misc.set_chat_message(ChatMessage {
            text,
            ..Default::default()
        });
        let mut msg_out = Message::new();
        msg_out.set_misc(misc);
        self.send(Data::Message(msg_out));
    }

    pub fn capture_displays(&self, add: Vec<i32>, sub: Vec<i32>, set: Vec<i32>) {
        let mut misc = Misc::new();
        misc.set_capture_displays(CaptureDisplays {
            add,
            sub,
            set,
            ..Default::default()
        });
        let mut msg_out = Message::new();
        msg_out.set_misc(misc);
        self.send(Data::Message(msg_out));
    }

    pub fn switch_display(&self, display: i32) {
        let (w, h) = match self.lc.read().unwrap().get_custom_resolution(display) {
            Some((w, h)) => (w, h),
            None => (0, 0),
        };

        let mut misc = Misc::new();
        misc.set_switch_display(SwitchDisplay {
            display,
            width: w,
            height: h,
            ..Default::default()
        });
        let mut msg_out = Message::new();
        msg_out.set_misc(misc);
        self.send(Data::Message(msg_out));
    }

    #[cfg(not(any(target_os = "android", target_os = "ios")))]
    pub fn enter(&self, keyboard_mode: String) {
        IS_IN.store(true, Ordering::SeqCst);
        keyboard::client::change_grab_status(GrabState::Run, &keyboard_mode);
    }

    #[cfg(not(any(target_os = "android", target_os = "ios")))]
    pub fn leave(&self, keyboard_mode: String) {
        IS_IN.store(false, Ordering::SeqCst);
        keyboard::client::change_grab_status(GrabState::Wait, &keyboard_mode);
    }

    // flutter only TODO new input
    pub fn input_key(
        &self,
        name: &str,
        down: bool,
        press: bool,
        alt: bool,
        ctrl: bool,
        shift: bool,
        command: bool,
    ) {
        let chars: Vec<char> = name.chars().collect();
        if chars.len() == 1 {
            let key = Key::_Raw(chars[0] as _);
            self._input_key(key, down, press, alt, ctrl, shift, command);
        } else {
            if let Some(key) = KEY_MAP.get(name) {
                self._input_key(key.clone(), down, press, alt, ctrl, shift, command);
            }
        }
    }

    // flutter only TODO new input
    pub fn input_string(&self, value: &str) {
        let mut key_event = KeyEvent::new();
        key_event.set_seq(value.to_owned());
        let mut msg_out = Message::new();
        msg_out.set_key_event(key_event);
        self.send(Data::Message(msg_out));
    }

    #[cfg(any(target_os = "ios"))]
    pub fn handle_flutter_key_event(
        &self,
        _keyboard_mode: &str,
        _name: &str,
        _platform_code: i32,
        _position_code: i32,
        _lock_modes: i32,
        _down_or_up: bool,
    ) {
    }

    #[cfg(not(any(target_os = "ios")))]
    pub fn handle_flutter_key_event(
        &self,
        keyboard_mode: &str,
        _name: &str,
        platform_code: i32,
        position_code: i32,
        lock_modes: i32,
        down_or_up: bool,
    ) {
        if position_code < 0 || platform_code < 0 {
            return;
        }
        let platform_code: u32 = platform_code as _;
        let position_code: KeyCode = position_code as _;

        #[cfg(not(target_os = "windows"))]
        let key = rdev::key_from_code(position_code) as rdev::Key;
        // Windows requires special handling
        #[cfg(target_os = "windows")]
        let key = rdev::get_win_key(platform_code, position_code);

        let event_type = if down_or_up {
            KeyPress(key)
        } else {
            KeyRelease(key)
        };
        let event = Event {
            time: SystemTime::now(),
            unicode: None,
            platform_code,
            position_code: position_code as _,
            event_type,
            #[cfg(any(target_os = "windows", target_os = "macos"))]
            extra_data: 0,
        };
        keyboard::client::process_event(keyboard_mode, &event, Some(lock_modes));
    }

    // flutter only TODO new input
    fn _input_key(
        &self,
        key: Key,
        down: bool,
        press: bool,
        alt: bool,
        ctrl: bool,
        shift: bool,
        command: bool,
    ) {
        let v = if press {
            3
        } else if down {
            1
        } else {
            0
        };
        let mut key_event = KeyEvent::new();
        match key {
            Key::Chr(chr) => {
                key_event.set_chr(chr);
            }
            Key::ControlKey(key) => {
                key_event.set_control_key(key.clone());
            }
            Key::_Raw(raw) => {
                key_event.set_chr(raw);
            }
        }

        if v == 1 {
            key_event.down = true;
        } else if v == 3 {
            key_event.press = true;
        }
        keyboard::client::legacy_modifiers(&mut key_event, alt, ctrl, shift, command);
        key_event.mode = KeyboardMode::Legacy.into();

        self.send_key_event(&key_event);
    }

    pub fn send_touch_scale(&self, scale: i32, alt: bool, ctrl: bool, shift: bool, command: bool) {
        let scale_evt = TouchScaleUpdate {
            scale,
            ..Default::default()
        };
        let mut touch_evt = TouchEvent::new();
        touch_evt.set_scale_update(scale_evt);
        let mut evt = PointerDeviceEvent::new();
        evt.set_touch_event(touch_evt);
        send_pointer_device_event(evt, alt, ctrl, shift, command, self);
    }

    pub fn send_touch_pan_event(
        &self,
        event: &str,
        x: i32,
        y: i32,
        alt: bool,
        ctrl: bool,
        shift: bool,
        command: bool,
    ) {
        let mut touch_evt = TouchEvent::new();
        match event {
            "pan_start" => {
                touch_evt.set_pan_start(TouchPanStart {
                    x,
                    y,
                    ..Default::default()
                });
            }
            "pan_update" => {
                let (x, y) = self.get_scroll_xy((x, y));
                touch_evt.set_pan_update(TouchPanUpdate {
                    x,
                    y,
                    ..Default::default()
                });
            }
            "pan_end" => {
                touch_evt.set_pan_end(TouchPanEnd {
                    x,
                    y,
                    ..Default::default()
                });
            }
            _ => {
                log::warn!("unknown touch pan event: {}", event);
                return;
            }
        };
        let mut evt = PointerDeviceEvent::new();
        evt.set_touch_event(touch_evt);
        send_pointer_device_event(evt, alt, ctrl, shift, command, self);
    }

    #[inline]
    #[cfg(not(any(target_os = "android", target_os = "ios")))]
    fn is_scroll_reverse_mode(&self) -> bool {
        self.lc.read().unwrap().reverse_mouse_wheel.eq("Y")
    }

    #[inline]
    fn get_scroll_xy(&self, xy: (i32, i32)) -> (i32, i32) {
        #[cfg(not(any(target_os = "android", target_os = "ios")))]
        if self.is_scroll_reverse_mode() {
            return (-xy.0, -xy.1);
        }
        xy
    }

    pub fn send_mouse(
        &self,
        mask: i32,
        x: i32,
        y: i32,
        alt: bool,
        ctrl: bool,
        shift: bool,
        command: bool,
    ) {
        #[allow(unused_mut)]
        let mut command = command;
        #[cfg(windows)]
        {
            if !command && crate::platform::windows::get_win_key_state() {
                command = true;
            }
        }

        let (x, y) = if mask == MOUSE_TYPE_WHEEL {
            self.get_scroll_xy((x, y))
        } else {
            (x, y)
        };

        // #[cfg(not(any(target_os = "android", target_os = "ios")))]
        let (alt, ctrl, shift, command) =
            keyboard::client::get_modifiers_state(alt, ctrl, shift, command);

        send_mouse(mask, x, y, alt, ctrl, shift, command, self);
        // on macos, ctrl + left button down = right button down, up won't emit, so we need to
        // emit up myself if peer is not macos
        // to-do: how about ctrl + left from win to macos
        if cfg!(target_os = "macos") {
            let buttons = mask >> 3;
            let evt_type = mask & 0x7;
            if buttons == MOUSE_BUTTON_LEFT
                && evt_type == MOUSE_TYPE_DOWN
                && ctrl
                && self.peer_platform() != "Mac OS"
            {
                self.send_mouse(
                    (MOUSE_BUTTON_LEFT << 3 | MOUSE_TYPE_UP) as _,
                    x,
                    y,
                    alt,
                    ctrl,
                    shift,
                    command,
                );
            }
        }
    }

    pub fn reconnect(&self, force_relay: bool) {
        // 1. If current session is connecting, do not reconnect.
        // 2. If the connection is established, send `Data::Close`.
        // 3. If the connection is disconnected, do nothing.
        let mut connection_round_state_lock = self.connection_round_state.lock().unwrap();
        if self.thread.lock().unwrap().is_some() {
            match connection_round_state_lock.state {
                ConnectionState::Connecting => return,
                ConnectionState::Connected => self.send(Data::Close),
                ConnectionState::Disconnected => {}
            }
        }
        let round = connection_round_state_lock.new_round();
        drop(connection_round_state_lock);

        let cloned = self.clone();
        // override only if true
        if true == force_relay {
            self.lc.write().unwrap().force_relay = true;
        }
        let mut lock = self.thread.lock().unwrap();
        // No need to join the previous thread, because it will exit automatically.
        // And the previous thread will not change important states.
        *lock = Some(std::thread::spawn(move || {
            io_loop(cloned, round);
        }));
    }

    #[cfg(not(feature = "flutter"))]
    pub fn get_icon_path(&self, file_type: i32, ext: String) -> String {
        let mut path = Config::icon_path();
        if file_type == FileType::DirLink as i32 {
            let new_path = path.join("dir_link");
            if !std::fs::metadata(&new_path).is_ok() {
                #[cfg(windows)]
                allow_err!(std::os::windows::fs::symlink_file(&path, &new_path));
                #[cfg(not(windows))]
                allow_err!(std::os::unix::fs::symlink(&path, &new_path));
            }
            path = new_path;
        } else if file_type == FileType::File as i32 {
            if !ext.is_empty() {
                path = path.join(format!("file.{}", ext));
            } else {
                path = path.join("file");
            }
            if !std::fs::metadata(&path).is_ok() {
                allow_err!(std::fs::File::create(&path));
            }
        } else if file_type == FileType::FileLink as i32 {
            let new_path = path.join("file_link");
            if !std::fs::metadata(&new_path).is_ok() {
                path = path.join("file");
                if !std::fs::metadata(&path).is_ok() {
                    allow_err!(std::fs::File::create(&path));
                }
                #[cfg(windows)]
                allow_err!(std::os::windows::fs::symlink_file(&path, &new_path));
                #[cfg(not(windows))]
                allow_err!(std::os::unix::fs::symlink(&path, &new_path));
            }
            path = new_path;
        } else if file_type == FileType::DirDrive as i32 {
            if cfg!(windows) {
                path = fs::get_path("C:");
            } else if cfg!(target_os = "macos") {
                if let Ok(entries) = fs::get_path("/Volumes/").read_dir() {
                    for entry in entries {
                        if let Ok(entry) = entry {
                            path = entry.path();
                            break;
                        }
                    }
                }
            }
        }
        fs::get_string(&path)
    }

    pub fn login(
        &self,
        os_username: String,
        os_password: String,
        password: String,
        remember: bool,
    ) {
        self.send(Data::Login((os_username, os_password, password, remember)));
    }

    pub fn new_rdp(&self) {
        self.send(Data::NewRDP);
    }

    pub fn close(&self) {
        self.send(Data::Close);
    }

    pub fn load_last_jobs(&self) {
        self.clear_all_jobs();
        let pc = self.load_config();
        if pc.transfer.write_jobs.is_empty() && pc.transfer.read_jobs.is_empty() {
            // no last jobs
            return;
        }
        // TODO: can add a confirm dialog
        let mut cnt = 1;
        for job_str in pc.transfer.read_jobs.iter() {
            if !job_str.is_empty() {
                self.load_last_job(cnt, job_str);
                cnt += 1;
                log::info!("restore read_job: {:?}", job_str);
            }
        }
        for job_str in pc.transfer.write_jobs.iter() {
            if !job_str.is_empty() {
                self.load_last_job(cnt, job_str);
                cnt += 1;
                log::info!("restore write_job: {:?}", job_str);
            }
        }
        self.update_transfer_list();
    }

    pub fn elevate_direct(&self) {
        self.send(Data::ElevateDirect);
    }

    pub fn elevate_with_logon(&self, username: String, password: String) {
        self.send(Data::ElevateWithLogon(username, password));
    }

    #[cfg(any(target_os = "ios"))]
    pub fn switch_sides(&self) {}

    #[cfg(not(any(target_os = "ios")))]
    #[tokio::main(flavor = "current_thread")]
    pub async fn switch_sides(&self) {
        match crate::ipc::connect(1000, "").await {
            Ok(mut conn) => {
                if conn
                    .send(&crate::ipc::Data::SwitchSidesRequest(self.id.to_string()))
                    .await
                    .is_ok()
                {
                    if let Ok(Some(data)) = conn.next_timeout(1000).await {
                        match data {
                            crate::ipc::Data::SwitchSidesRequest(str_uuid) => {
                                if let Ok(uuid) = Uuid::from_str(&str_uuid) {
                                    let mut misc = Misc::new();
                                    misc.set_switch_sides_request(SwitchSidesRequest {
                                        uuid: Bytes::from(uuid.as_bytes().to_vec()),
                                        ..Default::default()
                                    });
                                    let mut msg_out = Message::new();
                                    msg_out.set_misc(misc);
                                    self.send(Data::Message(msg_out));
                                }
                            }
                            _ => {}
                        }
                    }
                }
            }
            Err(err) => {
                log::info!("server not started (will try to start): {}", err);
            }
        }
    }

    fn set_custom_resolution(&self, display: &SwitchDisplay) {
        if display.width == display.original_resolution.width
            && display.height == display.original_resolution.height
        {
            self.lc
                .write()
                .unwrap()
                .set_custom_resolution(display.display, None);
        } else {
            let last_change_display = self.last_change_display.lock().unwrap();
            if last_change_display.display == display.display {
                let wh = if last_change_display.is_the_same_record(
                    display.display,
                    display.width,
                    display.height,
                ) {
                    Some((display.width, display.height))
                } else {
                    // display origin is changed, or some other events.
                    None
                };
                self.lc
                    .write()
                    .unwrap()
                    .set_custom_resolution(display.display, wh);
            }
        }
    }

    #[inline]
    pub fn handle_peer_switch_display(&self, display: &SwitchDisplay) {
        self.ui_handler.switch_display(display);
        self.set_custom_resolution(display);
    }

    #[inline]
    pub fn change_resolution(&self, display: i32, width: i32, height: i32) {
        *self.last_change_display.lock().unwrap() =
            ChangeDisplayRecord::new(display, width, height);
        self.do_change_resolution(width, height);
    }

    #[inline]
    fn try_change_init_resolution(&self, display: i32) {
        if let Some((w, h)) = self.lc.read().unwrap().get_custom_resolution(display) {
            self.do_change_resolution(w, h);
        }
    }

    fn do_change_resolution(&self, width: i32, height: i32) {
        let mut misc = Misc::new();
        misc.set_change_resolution(Resolution {
            width,
            height,
            ..Default::default()
        });
        let mut msg = Message::new();
        msg.set_misc(misc);
        self.send(Data::Message(msg));
    }

    #[inline]
    pub fn request_voice_call(&self) {
        self.send(Data::NewVoiceCall);
    }

    #[inline]
    pub fn close_voice_call(&self) {
        self.send(Data::CloseVoiceCall);
    }
}

pub trait InvokeUiSession: Send + Sync + Clone + 'static + Sized + Default {
    fn set_cursor_data(&self, cd: CursorData);
    fn set_cursor_id(&self, id: String);
    fn set_cursor_position(&self, cp: CursorPosition);
    fn set_display(&self, x: i32, y: i32, w: i32, h: i32, cursor_embedded: bool);
    fn switch_display(&self, display: &SwitchDisplay);
    fn set_peer_info(&self, peer_info: &PeerInfo); // flutter
    fn set_displays(&self, displays: &Vec<DisplayInfo>);
    fn set_platform_additions(&self, data: &str);
    fn on_connected(&self, conn_type: ConnType);
    fn update_privacy_mode(&self);
    fn set_permission(&self, name: &str, value: bool);
    fn close_success(&self);
    fn update_quality_status(&self, qs: QualityStatus);
    fn set_connection_type(&self, is_secured: bool, direct: bool);
    fn set_fingerprint(&self, fingerprint: String);
    fn job_error(&self, id: i32, err: String, file_num: i32);
    fn job_done(&self, id: i32, file_num: i32);
    fn clear_all_jobs(&self);
    fn new_message(&self, msg: String);
    fn update_transfer_list(&self);
    fn load_last_job(&self, cnt: i32, job_json: &str);
    fn update_folder_files(
        &self,
        id: i32,
        entries: &Vec<FileEntry>,
        path: String,
        is_local: bool,
        only_count: bool,
    );
    fn confirm_delete_files(&self, id: i32, i: i32, name: String);
    fn override_file_confirm(
        &self,
        id: i32,
        file_num: i32,
        to: String,
        is_upload: bool,
        is_identical: bool,
    );
    fn update_block_input_state(&self, on: bool);
    fn job_progress(&self, id: i32, file_num: i32, speed: f64, finished_size: f64);
    fn adapt_size(&self);
    fn on_rgba(&self, display: usize, rgba: &mut scrap::ImageRgb);
    fn msgbox(&self, msgtype: &str, title: &str, text: &str, link: &str, retry: bool);
    #[cfg(any(target_os = "android", target_os = "ios"))]
    fn clipboard(&self, content: String);
    fn cancel_msgbox(&self, tag: &str);
    fn switch_back(&self, id: &str);
    fn portable_service_running(&self, running: bool);
    fn on_voice_call_started(&self);
    fn on_voice_call_closed(&self, reason: &str);
    fn on_voice_call_waiting(&self);
    fn on_voice_call_incoming(&self);
    fn get_rgba(&self, display: usize) -> *const u8;
    fn next_rgba(&self, display: usize);
}

impl<T: InvokeUiSession> Deref for Session<T> {
    type Target = T;

    fn deref(&self) -> &Self::Target {
        &self.ui_handler
    }
}

impl<T: InvokeUiSession> DerefMut for Session<T> {
    fn deref_mut(&mut self) -> &mut Self::Target {
        &mut self.ui_handler
    }
}

impl<T: InvokeUiSession> FileManager for Session<T> {}

#[async_trait]
impl<T: InvokeUiSession> Interface for Session<T> {
    fn get_login_config_handler(&self) -> Arc<RwLock<LoginConfigHandler>> {
        return self.lc.clone();
    }

    fn send(&self, data: Data) {
        if let Some(sender) = self.sender.read().unwrap().as_ref() {
            sender.send(data).ok();
        }
    }

    fn msgbox(&self, msgtype: &str, title: &str, text: &str, link: &str) {
        let direct = self.lc.read().unwrap().direct;
        let received = self.lc.read().unwrap().received;
        let retry_for_relay = direct == Some(true) && !received;
        let retry = check_if_retry(msgtype, title, text, retry_for_relay);
        self.ui_handler.msgbox(msgtype, title, text, link, retry);
    }

    fn handle_login_error(&self, err: &str) -> bool {
        handle_login_error(self.lc.clone(), err, self)
    }

    fn handle_peer_info(&self, mut pi: PeerInfo) {
        log::debug!("handle_peer_info :{:?}", pi);
        pi.username = self.lc.read().unwrap().get_username(&pi);
        if pi.current_display as usize >= pi.displays.len() {
            pi.current_display = 0;
        }
        if get_version_number(&pi.version) < get_version_number("1.1.10") {
            self.set_permission("restart", false);
        }
        if self.is_file_transfer() {
            if pi.username.is_empty() {
                self.on_error("No active console user logged on, please connect and logon first.");
                return;
            }
        } else if !self.is_port_forward() {
            if pi.displays.is_empty() {
                self.lc.write().unwrap().handle_peer_info(&pi);
                self.update_privacy_mode();
                self.msgbox("error", "Remote Error", "No Displays", "");
                return;
            }
            self.try_change_init_resolution(pi.current_display);
            let p = self.lc.read().unwrap().should_auto_login();
            if !p.is_empty() {
                input_os_password(p, true, self.clone());
            }
            let current = &pi.displays[pi.current_display as usize];
            self.set_display(
                current.x,
                current.y,
                current.width,
                current.height,
                current.cursor_embedded,
            );
        }
        self.update_privacy_mode();
        // Save recent peers, then push event to flutter. So flutter can refresh peer page.
        self.lc.write().unwrap().handle_peer_info(&pi);
        self.set_peer_info(&pi);
        if self.is_file_transfer() {
            self.close_success();
        } else if !self.is_port_forward() {
            self.msgbox(
                "success",
                "Successful",
                "Connected, waiting for image...",
                "",
            );
        }
        self.on_connected(self.lc.read().unwrap().conn_type);
        #[cfg(windows)]
        {
            let mut path = std::env::temp_dir();
            path.push(&self.id);
            let path = path.with_extension(crate::get_app_name().to_lowercase());
            std::fs::File::create(&path).ok();
            if let Some(path) = path.to_str() {
                crate::platform::windows::add_recent_document(&path);
            }
        }
    }

    async fn handle_hash(&self, pass: &str, hash: Hash, peer: &mut Stream) {
        handle_hash(self.lc.clone(), pass, hash, self, peer).await;
    }

    async fn handle_login_from_ui(
        &self,
        os_username: String,
        os_password: String,
        password: String,
        remember: bool,
        peer: &mut Stream,
    ) {
        handle_login_from_ui(
            self.lc.clone(),
            os_username,
            os_password,
            password,
            remember,
            peer,
        )
        .await;
    }

    async fn handle_test_delay(&self, t: TestDelay, peer: &mut Stream) {
        if !t.from_client {
            self.update_quality_status(QualityStatus {
                delay: Some(t.last_delay as _),
                target_bitrate: Some(t.target_bitrate as _),
                ..Default::default()
            });
            handle_test_delay(t, peer).await;
        }
    }

    fn swap_modifier_mouse(&self, msg: &mut hbb_common::protos::message::MouseEvent) {
        let allow_swap_key = self.get_toggle_option("allow_swap_key".to_string());
        if allow_swap_key {
            msg.modifiers = msg
                .modifiers
                .iter()
                .map(|ck| {
                    let ck = ck.enum_value_or_default();
                    let ck = match ck {
                        ControlKey::Control => ControlKey::Meta,
                        ControlKey::Meta => ControlKey::Control,
                        ControlKey::RControl => ControlKey::Meta,
                        ControlKey::RWin => ControlKey::Control,
                        _ => ck,
                    };
                    hbb_common::protobuf::EnumOrUnknown::new(ck)
                })
                .collect();
        };
    }
}

impl<T: InvokeUiSession> Session<T> {
    pub fn lock_screen(&self) {
        self.send_key_event(&crate::keyboard::client::event_lock_screen());
    }
    pub fn ctrl_alt_del(&self) {
        self.send_key_event(&crate::keyboard::client::event_ctrl_alt_del());
    }
}

#[tokio::main(flavor = "current_thread")]
pub async fn io_loop<T: InvokeUiSession>(handler: Session<T>, round: u32) {
    // It is ok to call this function multiple times.
<<<<<<< HEAD
    #[cfg(any(target_os = "windows", target_os = "linux", target_os = "macos"))]
=======
    #[cfg(any(
        target_os = "windows",
        all(
            any(target_os = "linux", target_os = "macos"),
            feature = "unix-file-copy-paste"
        )
    ))]
>>>>>>> fdc4d6dd
    if !handler.is_file_transfer() && !handler.is_port_forward() {
        clipboard::ContextSend::enable(true);
    }

    #[cfg(any(target_os = "android", target_os = "ios"))]
    let (sender, receiver) = mpsc::unbounded_channel::<Data>();
    #[cfg(not(any(target_os = "android", target_os = "ios")))]
    let (sender, mut receiver) = mpsc::unbounded_channel::<Data>();
    *handler.sender.write().unwrap() = Some(sender.clone());
    let token = LocalConfig::get_option("access_token");
    let key = crate::get_key(false).await;
    #[cfg(not(any(target_os = "android", target_os = "ios")))]
    if handler.is_port_forward() {
        if handler.is_rdp() {
            let port = handler
                .get_option("rdp_port".to_owned())
                .parse::<i32>()
                .unwrap_or(3389);
            std::env::set_var(
                "rdp_username",
                handler.get_option("rdp_username".to_owned()),
            );
            std::env::set_var(
                "rdp_password",
                handler.get_option("rdp_password".to_owned()),
            );
            log::info!("Remote rdp port: {}", port);
            start_one_port_forward(handler, 0, "".to_owned(), port, receiver, &key, &token).await;
        } else if handler.args.len() == 0 {
            let pfs = handler.lc.read().unwrap().port_forwards.clone();
            let mut queues = HashMap::<i32, mpsc::UnboundedSender<Data>>::new();
            for d in pfs {
                sender.send(Data::AddPortForward(d)).ok();
            }
            loop {
                match receiver.recv().await {
                    Some(Data::AddPortForward((port, remote_host, remote_port))) => {
                        if port <= 0 || remote_port <= 0 {
                            continue;
                        }
                        let (sender, receiver) = mpsc::unbounded_channel::<Data>();
                        queues.insert(port, sender);
                        let handler = handler.clone();
                        let key = key.clone();
                        let token = token.clone();
                        tokio::spawn(async move {
                            start_one_port_forward(
                                handler,
                                port,
                                remote_host,
                                remote_port,
                                receiver,
                                &key,
                                &token,
                            )
                            .await;
                        });
                    }
                    Some(Data::RemovePortForward(port)) => {
                        if let Some(s) = queues.remove(&port) {
                            s.send(Data::Close).ok();
                        }
                    }
                    Some(Data::Close) => {
                        break;
                    }
                    Some(d) => {
                        for (_, s) in queues.iter() {
                            s.send(d.clone()).ok();
                        }
                    }
                    _ => {}
                }
            }
        } else {
            let port = handler.args[0].parse::<i32>().unwrap_or(0);
            if handler.args.len() != 3
                || handler.args[2].parse::<i32>().unwrap_or(0) <= 0
                || port <= 0
            {
                handler.on_error("Invalid arguments, usage:<br><br> rustdesk --port-forward remote-id listen-port remote-host remote-port");
            }
            let remote_host = handler.args[1].clone();
            let remote_port = handler.args[2].parse::<i32>().unwrap_or(0);
            start_one_port_forward(
                handler,
                port,
                remote_host,
                remote_port,
                receiver,
                &key,
                &token,
            )
            .await;
        }
        return;
    }
    let frame_count_map: Arc<RwLock<HashMap<usize, usize>>> = Default::default();
    let frame_count_map_cl = frame_count_map.clone();
    let ui_handler = handler.ui_handler.clone();
    let (video_sender, audio_sender, video_queue_map, decode_fps_map) = start_video_audio_threads(
        handler.clone(),
        move |display: usize, data: &mut scrap::ImageRgb| {
            let mut write_lock = frame_count_map_cl.write().unwrap();
            let count = write_lock.get(&display).unwrap_or(&0) + 1;
            write_lock.insert(display, count);
            drop(write_lock);
            ui_handler.on_rgba(display, data);
        },
    );

    let mut remote = Remote::new(
        handler,
        video_queue_map,
        video_sender,
        audio_sender,
        receiver,
        sender,
        frame_count_map,
        decode_fps_map,
    );
    remote.io_loop(&key, &token, round).await;
    remote.sync_jobs_status_to_local().await;
}

#[cfg(not(any(target_os = "android", target_os = "ios")))]
async fn start_one_port_forward<T: InvokeUiSession>(
    handler: Session<T>,
    port: i32,
    remote_host: String,
    remote_port: i32,
    receiver: mpsc::UnboundedReceiver<Data>,
    key: &str,
    token: &str,
) {
    if let Err(err) = crate::port_forward::listen(
        handler.id.clone(),
        handler.password.clone(),
        port,
        handler.clone(),
        receiver,
        key,
        token,
        handler.lc.clone(),
        remote_host,
        remote_port,
    )
    .await
    {
        handler.on_error(&format!("Failed to listen on {}: {}", port, err));
    }
    log::info!("port forward (:{}) exit", port);
}

#[tokio::main(flavor = "current_thread")]
async fn send_note(url: String, id: String, sid: u64, note: String) {
    let body = serde_json::json!({ "id": id, "session_id": sid, "note": note });
    allow_err!(crate::post_request(url, body.to_string(), "").await);
}<|MERGE_RESOLUTION|>--- conflicted
+++ resolved
@@ -1420,9 +1420,6 @@
 #[tokio::main(flavor = "current_thread")]
 pub async fn io_loop<T: InvokeUiSession>(handler: Session<T>, round: u32) {
     // It is ok to call this function multiple times.
-<<<<<<< HEAD
-    #[cfg(any(target_os = "windows", target_os = "linux", target_os = "macos"))]
-=======
     #[cfg(any(
         target_os = "windows",
         all(
@@ -1430,7 +1427,6 @@
             feature = "unix-file-copy-paste"
         )
     ))]
->>>>>>> fdc4d6dd
     if !handler.is_file_transfer() && !handler.is_port_forward() {
         clipboard::ContextSend::enable(true);
     }
