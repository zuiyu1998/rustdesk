--- conflicted
+++ resolved
@@ -363,612 +363,4 @@
     svcStatusCode.value = status["status_num"];
     svcIsUsingPublicServer.value = await bind.mainIsUsingPublicServer();
   }
-<<<<<<< HEAD
-=======
-
-  handleLogin() {
-    loginDialog().then((success) {
-      if (success) {
-        setState(() {});
-      }
-    });
-  }
-
-  Future<Widget> buildAddressBook(BuildContext context) async {
-    final token = await bind.mainGetLocalOption(key: 'access_token');
-    if (token.trim().isEmpty) {
-      return Center(
-        child: InkWell(
-          onTap: handleLogin,
-          child: Text(
-            translate("Login"),
-            style: TextStyle(decoration: TextDecoration.underline),
-          ),
-        ),
-      );
-    }
-    final model = gFFI.abModel;
-    return FutureBuilder(
-        future: model.getAb(),
-        builder: (context, snapshot) {
-          if (snapshot.hasData) {
-            return _buildAddressBook(context);
-          } else if (snapshot.hasError) {
-            return Column(
-              mainAxisAlignment: MainAxisAlignment.center,
-              children: [
-                Text(translate("${snapshot.error}")),
-                TextButton(
-                    onPressed: () {
-                      setState(() {});
-                    },
-                    child: Text(translate("Retry")))
-              ],
-            );
-          } else {
-            if (model.abLoading) {
-              return const Center(
-                child: CircularProgressIndicator(),
-              );
-            } else if (model.abError.isNotEmpty) {
-              return Center(
-                child: Column(
-                  mainAxisAlignment: MainAxisAlignment.center,
-                  children: [
-                    Text(translate(model.abError)),
-                    TextButton(
-                        onPressed: () {
-                          setState(() {});
-                        },
-                        child: Text(translate("Retry")))
-                  ],
-                ),
-              );
-            } else {
-              return Offstage();
-            }
-          }
-        });
-  }
-
-  Widget _buildAddressBook(BuildContext context) {
-    return Row(
-      children: [
-        Card(
-          shape: RoundedRectangleBorder(
-              borderRadius: BorderRadius.circular(20),
-              side: BorderSide(color: MyTheme.grayBg)),
-          child: Container(
-            width: 200,
-            height: double.infinity,
-            padding: EdgeInsets.symmetric(horizontal: 12.0, vertical: 8.0),
-            child: Column(
-              children: [
-                Row(
-                  mainAxisAlignment: MainAxisAlignment.spaceBetween,
-                  children: [
-                    Text(translate('Tags')),
-                    InkWell(
-                      child: PopupMenuButton(
-                          itemBuilder: (context) => [
-                                PopupMenuItem(
-                                  child: Text(translate("Add ID")),
-                                  value: 'add-id',
-                                ),
-                                PopupMenuItem(
-                                  child: Text(translate("Add Tag")),
-                                  value: 'add-tag',
-                                ),
-                                PopupMenuItem(
-                                  child: Text(translate("Unselect all tags")),
-                                  value: 'unset-all-tag',
-                                ),
-                              ],
-                          onSelected: handleAbOp,
-                          child: Icon(Icons.more_vert_outlined)),
-                    )
-                  ],
-                ),
-                Expanded(
-                  child: Container(
-                    width: double.infinity,
-                    height: double.infinity,
-                    decoration: BoxDecoration(
-                        border: Border.all(color: MyTheme.darkGray)),
-                    child: Obx(
-                      () => Wrap(
-                        children: gFFI.abModel.tags
-                            .map((e) => buildTag(e, gFFI.abModel.selectedTags,
-                                    onTap: () {
-                                  //
-                                  if (gFFI.abModel.selectedTags.contains(e)) {
-                                    gFFI.abModel.selectedTags.remove(e);
-                                  } else {
-                                    gFFI.abModel.selectedTags.add(e);
-                                  }
-                                }))
-                            .toList(),
-                      ),
-                    ),
-                  ).marginSymmetric(vertical: 8.0),
-                )
-              ],
-            ),
-          ),
-        ).marginOnly(right: 8.0),
-        Expanded(
-          child: Align(
-              alignment: Alignment.topLeft, child: AddressBookPeerWidget()),
-        )
-      ],
-    );
-  }
-
-  Widget buildTag(String tagName, RxList<dynamic> rxTags, {Function()? onTap}) {
-    return ContextMenuArea(
-      width: 100,
-      builder: (context) => [
-        ListTile(
-          title: Text(translate("Delete")),
-          onTap: () {
-            gFFI.abModel.deleteTag(tagName);
-            gFFI.abModel.updateAb();
-            Future.delayed(Duration.zero, () => Get.back());
-          },
-        )
-      ],
-      child: GestureDetector(
-        onTap: onTap,
-        child: Obx(
-          () => Container(
-            decoration: BoxDecoration(
-                color: rxTags.contains(tagName) ? Colors.blue : null,
-                border: Border.all(color: MyTheme.darkGray),
-                borderRadius: BorderRadius.circular(10)),
-            margin: EdgeInsets.symmetric(horizontal: 4.0, vertical: 8.0),
-            padding: EdgeInsets.symmetric(vertical: 2.0, horizontal: 8.0),
-            child: Text(
-              tagName,
-              style: TextStyle(
-                  color: rxTags.contains(tagName) ? MyTheme.white : null),
-            ),
-          ),
-        ),
-      ),
-    );
-  }
-
-  /// tag operation
-  void handleAbOp(String value) {
-    if (value == 'add-id') {
-      abAddId();
-    } else if (value == 'add-tag') {
-      abAddTag();
-    } else if (value == 'unset-all-tag') {
-      gFFI.abModel.unsetSelectedTags();
-    }
-  }
-
-  void abAddId() async {
-    var field = "";
-    var msg = "";
-    var isInProgress = false;
-    TextEditingController controller = TextEditingController(text: field);
-
-    gFFI.dialogManager.show((setState, close) {
-      submit() async {
-        setState(() {
-          msg = "";
-          isInProgress = true;
-        });
-        field = controller.text.trim();
-        if (field.isEmpty) {
-          // pass
-        } else {
-          final ids = field.trim().split(RegExp(r"[\s,;\n]+"));
-          field = ids.join(',');
-          for (final newId in ids) {
-            if (gFFI.abModel.idContainBy(newId)) {
-              continue;
-            }
-            gFFI.abModel.addId(newId);
-          }
-          await gFFI.abModel.updateAb();
-          this.setState(() {});
-          // final currentPeers
-        }
-        close();
-      }
-
-      return CustomAlertDialog(
-        title: Text(translate("Add ID")),
-        content: Column(
-          crossAxisAlignment: CrossAxisAlignment.start,
-          children: [
-            Text(translate("whitelist_sep")),
-            const SizedBox(
-              height: 8.0,
-            ),
-            Row(
-              children: [
-                Expanded(
-                  child: TextField(
-                      maxLines: null,
-                      decoration: InputDecoration(
-                        border: const OutlineInputBorder(),
-                        errorText: msg.isEmpty ? null : translate(msg),
-                      ),
-                      controller: controller,
-                      focusNode: FocusNode()..requestFocus()),
-                ),
-              ],
-            ),
-            const SizedBox(
-              height: 4.0,
-            ),
-            Offstage(
-                offstage: !isInProgress, child: const LinearProgressIndicator())
-          ],
-        ),
-        actions: [
-          TextButton(onPressed: close, child: Text(translate("Cancel"))),
-          TextButton(onPressed: submit, child: Text(translate("OK"))),
-        ],
-        onSubmit: submit,
-        onCancel: close,
-      );
-    });
-  }
-
-  void abAddTag() async {
-    var field = "";
-    var msg = "";
-    var isInProgress = false;
-    TextEditingController controller = TextEditingController(text: field);
-    gFFI.dialogManager.show((setState, close) {
-      submit() async {
-        setState(() {
-          msg = "";
-          isInProgress = true;
-        });
-        field = controller.text.trim();
-        if (field.isEmpty) {
-          // pass
-        } else {
-          final tags = field.trim().split(RegExp(r"[\s,;\n]+"));
-          field = tags.join(',');
-          for (final tag in tags) {
-            gFFI.abModel.addTag(tag);
-          }
-          await gFFI.abModel.updateAb();
-          // final currentPeers
-        }
-        close();
-      }
-
-      return CustomAlertDialog(
-        title: Text(translate("Add Tag")),
-        content: Column(
-          crossAxisAlignment: CrossAxisAlignment.start,
-          children: [
-            Text(translate("whitelist_sep")),
-            const SizedBox(
-              height: 8.0,
-            ),
-            Row(
-              children: [
-                Expanded(
-                  child: TextField(
-                    maxLines: null,
-                    decoration: InputDecoration(
-                      border: const OutlineInputBorder(),
-                      errorText: msg.isEmpty ? null : translate(msg),
-                    ),
-                    controller: controller,
-                    focusNode: FocusNode()..requestFocus(),
-                  ),
-                ),
-              ],
-            ),
-            const SizedBox(
-              height: 4.0,
-            ),
-            Offstage(
-                offstage: !isInProgress, child: const LinearProgressIndicator())
-          ],
-        ),
-        actions: [
-          TextButton(onPressed: close, child: Text(translate("Cancel"))),
-          TextButton(onPressed: submit, child: Text(translate("OK"))),
-        ],
-        onSubmit: submit,
-        onCancel: close,
-      );
-    });
-  }
-
-  void abEditTag(String id) {
-    var isInProgress = false;
-
-    final tags = List.of(gFFI.abModel.tags);
-    var selectedTag = gFFI.abModel.getPeerTags(id).obs;
-
-    gFFI.dialogManager.show((setState, close) {
-      submit() async {
-        setState(() {
-          isInProgress = true;
-        });
-        gFFI.abModel.changeTagForPeer(id, selectedTag);
-        await gFFI.abModel.updateAb();
-        close();
-      }
-
-      return CustomAlertDialog(
-        title: Text(translate("Edit Tag")),
-        content: Column(
-          crossAxisAlignment: CrossAxisAlignment.start,
-          children: [
-            Container(
-              padding:
-                  const EdgeInsets.symmetric(horizontal: 16.0, vertical: 8.0),
-              child: Wrap(
-                children: tags
-                    .map((e) => buildTag(e, selectedTag, onTap: () {
-                          if (selectedTag.contains(e)) {
-                            selectedTag.remove(e);
-                          } else {
-                            selectedTag.add(e);
-                          }
-                        }))
-                    .toList(growable: false),
-              ),
-            ),
-            Offstage(
-                offstage: !isInProgress, child: const LinearProgressIndicator())
-          ],
-        ),
-        actions: [
-          TextButton(onPressed: close, child: Text(translate("Cancel"))),
-          TextButton(onPressed: submit, child: Text(translate("OK"))),
-        ],
-        onSubmit: submit,
-        onCancel: close,
-      );
-    });
-  }
-}
-
-class _PeerTabbedPage extends StatefulWidget {
-  final List<String> tabs;
-  final List<Widget> children;
-  const _PeerTabbedPage({required this.tabs, required this.children, Key? key})
-      : super(key: key);
-  @override
-  _PeerTabbedPageState createState() => _PeerTabbedPageState();
-}
-
-class _PeerTabbedPageState extends State<_PeerTabbedPage>
-    with SingleTickerProviderStateMixin {
-  late final PageController _pageController = PageController();
-  final RxInt _tabIndex = 0.obs;
-
-  @override
-  void initState() {
-    () async {
-      await bind.mainGetLocalOption(key: 'peer-tab-index').then((value) {
-        if (value == '') return;
-        final tab = int.parse(value);
-        _tabIndex.value = tab;
-        _pageController.jumpToPage(tab);
-      });
-      await bind.mainGetLocalOption(key: 'peer-card-ui-type').then((value) {
-        if (value == '') return;
-        final tab = int.parse(value);
-        peerCardUiType.value =
-            tab == PeerUiType.list.index ? PeerUiType.list : PeerUiType.grid;
-      });
-    }();
-    super.initState();
-  }
-
-  // hard code for now
-  Future<void> _handleTabSelection(int index) async {
-    if (index == _tabIndex.value) return;
-    // reset search text
-    peerSearchText.value = "";
-    peerSearchTextController.clear();
-    _tabIndex.value = index;
-    await bind.mainSetLocalOption(
-        key: 'peer-tab-index', value: index.toString());
-    _pageController.jumpToPage(index);
-    switch (index) {
-      case 0:
-        bind.mainLoadRecentPeers();
-        break;
-      case 1:
-        bind.mainLoadFavPeers();
-        break;
-      case 2:
-        bind.mainDiscover();
-        break;
-      case 3:
-        gFFI.abModel.updateAb();
-        break;
-    }
-  }
-
-  @override
-  void dispose() {
-    _pageController.dispose();
-    super.dispose();
-  }
-
-  @override
-  Widget build(BuildContext context) {
-    return Column(
-      textBaseline: TextBaseline.ideographic,
-      crossAxisAlignment: CrossAxisAlignment.start,
-      children: [
-        Container(
-          height: 28,
-          child: Row(
-            children: [
-              Expanded(child: _createTabBar(context)),
-              _createSearchBar(context),
-              _createPeerViewTypeSwitch(context),
-            ],
-          ),
-        ),
-        _createTabBarView(),
-      ],
-    );
-  }
-
-  Widget _createTabBar(BuildContext context) {
-    return ListView(
-        scrollDirection: Axis.horizontal,
-        shrinkWrap: true,
-        controller: ScrollController(),
-        children: super.widget.tabs.asMap().entries.map((t) {
-          return Obx(() => InkWell(
-                child: Container(
-                    padding: EdgeInsets.symmetric(horizontal: 8),
-                    decoration: BoxDecoration(
-                      color: _tabIndex.value == t.key
-                          ? MyTheme.color(context).bg
-                          : null,
-                      borderRadius: BorderRadius.circular(2),
-                    ),
-                    child: Align(
-                      alignment: Alignment.center,
-                      child: Text(
-                        t.value,
-                        textAlign: TextAlign.center,
-                        style: TextStyle(
-                            height: 1,
-                            fontSize: 14,
-                            color: _tabIndex.value == t.key
-                                ? MyTheme.color(context).text
-                                : MyTheme.color(context).lightText),
-                      ),
-                    )),
-                onTap: () async => await _handleTabSelection(t.key),
-              ));
-        }).toList());
-  }
-
-  Widget _createTabBarView() {
-    return Expanded(
-        child: PageView(
-                physics: NeverScrollableScrollPhysics(),
-                controller: _pageController,
-                children: super.widget.children)
-            .marginSymmetric(vertical: 12));
-  }
-
-  _createSearchBar(BuildContext context) {
-    RxBool focused = false.obs;
-    FocusNode focusNode = FocusNode();
-    focusNode.addListener(() => focused.value = focusNode.hasFocus);
-    RxBool rowHover = false.obs;
-    RxBool clearHover = false.obs;
-    return Container(
-      width: 120,
-      height: 25,
-      margin: EdgeInsets.only(right: 13),
-      decoration: BoxDecoration(color: MyTheme.color(context).bg),
-      child: Obx(() => Row(
-            children: [
-              Expanded(
-                child: MouseRegion(
-                  onEnter: (_) => rowHover.value = true,
-                  onExit: (_) => rowHover.value = false,
-                  child: Row(
-                    children: [
-                      Icon(
-                        IconFont.search,
-                        size: 16,
-                        color: MyTheme.color(context).placeholder,
-                      ).marginSymmetric(horizontal: 4),
-                      Expanded(
-                        child: TextField(
-                          controller: peerSearchTextController,
-                          onChanged: (searchText) {
-                            peerSearchText.value = searchText;
-                          },
-                          focusNode: focusNode,
-                          textAlign: TextAlign.start,
-                          maxLines: 1,
-                          cursorColor: MyTheme.color(context).lightText,
-                          cursorHeight: 18,
-                          cursorWidth: 1,
-                          style: TextStyle(fontSize: 14),
-                          decoration: InputDecoration(
-                            contentPadding: EdgeInsets.symmetric(vertical: 6),
-                            hintText:
-                                focused.value ? null : translate("Search ID"),
-                            hintStyle: TextStyle(
-                                fontSize: 14,
-                                color: MyTheme.color(context).placeholder),
-                            border: InputBorder.none,
-                            isDense: true,
-                          ),
-                        ),
-                      ),
-                    ],
-                  ),
-                ),
-              ),
-              Offstage(
-                offstage: !(peerSearchText.value.isNotEmpty &&
-                    (rowHover.value || clearHover.value)),
-                child: InkWell(
-                    onHover: (value) => clearHover.value = value,
-                    child: Icon(
-                      IconFont.round_close,
-                      size: 16,
-                      color: clearHover.value
-                          ? MyTheme.color(context).text
-                          : MyTheme.color(context).placeholder,
-                    ).marginSymmetric(horizontal: 4),
-                    onTap: () {
-                      peerSearchTextController.clear();
-                      peerSearchText.value = "";
-                    }),
-              )
-            ],
-          )),
-    );
-  }
-
-  _createPeerViewTypeSwitch(BuildContext context) {
-    final activeDeco = BoxDecoration(color: MyTheme.color(context).bg);
-    return Row(
-      children: [PeerUiType.grid, PeerUiType.list]
-          .map((type) => Obx(
-                () => Container(
-                  padding: EdgeInsets.all(4.0),
-                  decoration: peerCardUiType.value == type ? activeDeco : null,
-                  child: InkWell(
-                      onTap: () async {
-                        await bind.mainSetLocalOption(
-                            key: 'peer-card-ui-type',
-                            value: type.index.toString());
-                        peerCardUiType.value = type;
-                      },
-                      child: Icon(
-                        type == PeerUiType.grid
-                            ? Icons.grid_view_rounded
-                            : Icons.list,
-                        size: 18,
-                        color: peerCardUiType.value == type
-                            ? MyTheme.color(context).text
-                            : MyTheme.color(context).lightText,
-                      )),
-                ),
-              ))
-          .toList(),
-    );
-  }
->>>>>>> 3101c4e1
 }