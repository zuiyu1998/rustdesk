--- conflicted
+++ resolved
@@ -188,89 +188,6 @@
               child: Row(
                 mainAxisAlignment: MainAxisAlignment.end,
                 children: [
-<<<<<<< HEAD
-                  Obx(() => InkWell(
-                        onTapDown: (_) => ftPressed.value = true,
-                        onTapUp: (_) => ftPressed.value = false,
-                        onTapCancel: () => ftPressed.value = false,
-                        onHover: (value) => ftHover.value = value,
-                        onTap: () {
-                          onConnect(isFileTransfer: true);
-                        },
-                        child: Container(
-                          height: 27,
-                          alignment: Alignment.center,
-                          decoration: BoxDecoration(
-                            color: ftPressed.value
-                                ? MyTheme.accent
-                                : Colors.transparent,
-                            border: Border.all(
-                              color: ftPressed.value
-                                  ? MyTheme.accent
-                                  : ftHover.value
-                                      ? MyTheme.hoverBorder
-                                      : MyTheme.border,
-                            ),
-                            borderRadius: BorderRadius.circular(5),
-                          ),
-                          child: Text(
-                            translate(
-                              "Transfer File",
-                            ),
-                            style: TextStyle(
-                                fontSize: 12,
-                                color: ftPressed.value
-                                    ? Theme.of(context).backgroundColor
-                                    : Theme.of(context)
-                                        .textTheme
-                                        .titleLarge
-                                        ?.color),
-                          ).marginSymmetric(horizontal: 12),
-                        ),
-                      )),
-                  const SizedBox(
-                    width: 17,
-                  ),
-                  Obx(
-                    () => InkWell(
-                      onTapDown: (_) => connPressed.value = true,
-                      onTapUp: (_) => connPressed.value = false,
-                      onTapCancel: () => connPressed.value = false,
-                      onHover: (value) => connHover.value = value,
-                      onTap: onConnect,
-                      child: ConstrainedBox(
-                          constraints: BoxConstraints(
-                            minWidth: 80.0,
-                          ),
-                          child: Container(
-                            height: 27,
-                            decoration: BoxDecoration(
-                              color: connPressed.value
-                                  ? MyTheme.accent
-                                  : MyTheme.button,
-                              border: Border.all(
-                                color: connPressed.value
-                                    ? MyTheme.accent
-                                    : connHover.value
-                                        ? MyTheme.hoverBorder
-                                        : MyTheme.button,
-                              ),
-                              borderRadius: BorderRadius.circular(5),
-                            ),
-                            child: Center(
-                              child: Text(
-                                translate(
-                                  "Connect",
-                                ),
-                                style: TextStyle(
-                                    fontSize: 12,
-                                    color: Theme.of(context).backgroundColor),
-                              ),
-                            ).marginSymmetric(horizontal: 12),
-                          )),
-                    ),
-                  ),
-=======
                   Button(
                     isOutline: true,
                     onTap: () {
@@ -282,7 +199,6 @@
                     width: 17,
                   ),
                   Button(onTap: onConnect, text: "Connect"),
->>>>>>> c7938561
                 ],
               ),
             )
