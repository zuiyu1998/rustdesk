--- conflicted
+++ resolved
@@ -4,11 +4,8 @@
 import 'package:draggable_float_widget/draggable_float_widget.dart';
 import 'package:flutter/material.dart';
 import 'package:flutter_hbb/models/platform_model.dart';
-<<<<<<< HEAD
 import 'package:get/get_rx/src/rx_types/rx_types.dart';
-=======
 import 'package:get/get.dart';
->>>>>>> 80da209b
 import 'package:window_manager/window_manager.dart';
 
 import '../consts.dart';
@@ -38,14 +35,11 @@
 
   bool isConnManager = false;
 
-<<<<<<< HEAD
   RxBool isWindowFocus = true.obs;
   BlockableOverlayState? _blockableOverlayState;
-=======
   final Rx<VoiceCallStatus> _voiceCallStatus = Rx(VoiceCallStatus.notStarted);
 
   Rx<VoiceCallStatus> get voiceCallStatus => _voiceCallStatus;
->>>>>>> 80da209b
 
   final ChatUser me = ChatUser(
     id: "",
@@ -316,7 +310,6 @@
     _messages[clientModeID]?.clear();
   }
 
-<<<<<<< HEAD
   void requestChatInputFocus() {
     Timer(Duration(milliseconds: 100), () {
       if (inputNode.hasListeners && inputNode.canRequestFocus) {
@@ -324,7 +317,7 @@
       }
     });
   }
-=======
+
   void onVoiceCallWaiting() {
     _voiceCallStatus.value = VoiceCallStatus.waitingForResponse;
   }
@@ -354,5 +347,4 @@
   connected,
   // Connection manager only.
   incoming
->>>>>>> 80da209b
 }