package com.carriez.flutter_hbb

import android.annotation.SuppressLint
import android.content.Context
import android.media.MediaCodecList
import android.media.MediaFormat
import android.os.Build
import android.os.Handler
import android.os.Looper
import android.util.Log
import androidx.annotation.RequiresApi
import com.hjq.permissions.Permission
import com.hjq.permissions.XXPermissions
import java.util.*

@SuppressLint("ConstantLocale")
val LOCAL_NAME = Locale.getDefault().toString()

val INFO = Info("", "", 0, 0)

data class Info(
    var username: String, var hostname: String, var screenWidth: Int, var screenHeight: Int,
    var scale: Int = 1
)

@RequiresApi(Build.VERSION_CODES.LOLLIPOP)
fun testVP9Support(): Boolean {
    return true  
    val res = MediaCodecList(MediaCodecList.ALL_CODECS)
        .findEncoderForFormat(
            MediaFormat.createVideoFormat(
                MediaFormat.MIMETYPE_VIDEO_VP9,
                INFO.screenWidth,
                INFO.screenWidth
            )
        )
    return res != null
}

fun requestPermission(context: Context,type: String){
    val permission = when (type) {
        "audio" -> {
            Permission.RECORD_AUDIO
        }
        "file" -> {
            Permission.MANAGE_EXTERNAL_STORAGE
        }
        else -> {
            return
        }
    }
    XXPermissions.with(context)
        .permission(permission)
        .request { permissions, all ->
            if (all) {
<<<<<<< HEAD
                Log.d("checkPermissions", "获取存储权限成功：$permissions")
                Handler(Looper.getMainLooper()).post {
                    MainActivity.flutterMethodChannel.invokeMethod(
                        "on_android_permission_result",
                        mapOf("type" to type, "result" to all)
                    )
                }
=======
>>>>>>> 71c50e6f
            }
        }
}

fun checkPermission(context: Context,type: String): Boolean {
    val permission = when (type) {
        "audio" -> {
            Permission.RECORD_AUDIO
        }
        "file" -> {
            Permission.MANAGE_EXTERNAL_STORAGE
        }
        else -> {
            return false
        }
    }
    return XXPermissions.isGranted(context,permission)
}<|MERGE_RESOLUTION|>--- conflicted
+++ resolved
@@ -53,7 +53,6 @@
         .permission(permission)
         .request { permissions, all ->
             if (all) {
-<<<<<<< HEAD
                 Log.d("checkPermissions", "获取存储权限成功：$permissions")
                 Handler(Looper.getMainLooper()).post {
                     MainActivity.flutterMethodChannel.invokeMethod(
@@ -61,8 +60,6 @@
                         mapOf("type" to type, "result" to all)
                     )
                 }
-=======
->>>>>>> 71c50e6f
             }
         }
 }
